--- conflicted
+++ resolved
@@ -3,9 +3,6 @@
 import time
 import numpy as np
 from model import SentimentClassifier, prepare_data, predict_sentiment
-<<<<<<< HEAD
-from transformers import DistilBertTokenizer
-=======
 from sklearn.metrics import confusion_matrix, classification_report
 from datetime import datetime
 import pandas as pd
@@ -22,7 +19,6 @@
 
 # 忽略警告，防止干扰输出
 warnings.filterwarnings("ignore")
->>>>>>> 5ec28f69
 
 # Hyperparameters and Configuration
 CONFIG = {
@@ -201,16 +197,9 @@
 
 def load_model(model_dir='saved_model'):
     """加载保存的模型和分词器"""
-<<<<<<< HEAD
-    # 检查模型目录是否存在
-    if not os.path.exists(model_dir):
-        print(f"错误: 找不到模型目录 {model_dir}")
-        return None, None
-=======
     model = SentimentClassifier()
     model_path = os.path.join(model_dir, 'model.pth')
     model.load_state_dict(torch.load(model_path))
->>>>>>> 5ec28f69
     
     tokenizer_path = os.path.join(model_dir, 'tokenizer')
     tokenizer = DistilBertTokenizer.from_pretrained(tokenizer_path)
